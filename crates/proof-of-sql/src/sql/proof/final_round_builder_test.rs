--- conflicted
+++ resolved
@@ -7,15 +7,12 @@
     },
     sql::proof::SumcheckSubpolynomialType,
 };
-<<<<<<< HEAD
 use alloc::sync::Arc;
 use arrow::{
     array::Int64Array,
     datatypes::{Field, Schema},
     record_batch::RecordBatch,
 };
-=======
->>>>>>> 4af2e8be
 use curve25519_dalek::RistrettoPoint;
 use num_traits::{One, Zero};
 
@@ -134,7 +131,6 @@
     assert_eq!(eval, expected_eval);
 }
 
-<<<<<<< HEAD
 #[test]
 fn we_can_form_the_provable_query_result() {
     let col1: Column<Curve25519Scalar> = Column::BigInt(&[11_i64, 12]);
@@ -167,8 +163,6 @@
     assert_eq!(res, expected_res);
 }
 
-=======
->>>>>>> 4af2e8be
 #[test]
 fn we_can_fold_pcs_proof_mles() {
     let mle1 = [1, 2];
